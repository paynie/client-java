--- conflicted
+++ resolved
@@ -61,11 +61,7 @@
 import org.tikv.common.TiConfiguration.ApiVersion;
 
 public class Main {
-<<<<<<< HEAD
-  public static void main() {
-=======
   public static void main(String[] args) throws Exception {
->>>>>>> 40c4776a
     TiConfiguration conf = TiConfiguration.createRawDefault("127.0.0.1:2379");
     conf.setApiVersion(ApiVersion.V2);
     try(TiSession session = TiSession.create(conf)) {
